--- conflicted
+++ resolved
@@ -190,8 +190,6 @@
          mufft_execute_plan_1d(fftC2C, fftOut, fftIn);
 
          // transform complex FFT to real
-<<<<<<< HEAD
-=======
 #if defined(__SSE2__) && defined(USE_SSE2)
          for (int i = 0, n = 0; i < length; i += 16, n += 32)
          {
@@ -244,7 +242,6 @@
             _mm_store_ps(fftMag + i + 12, m3);
          }
 #else
->>>>>>> 8751b3b0
 #pragma GCC ivdep
          for (int i = 0, n = 0; i < length; i += 4, n += 8)
          {
