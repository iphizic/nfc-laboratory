/*

  This file is part of NFC-LABORATORY.

  Copyright (C) 2024 Jose Vicente Campos Martinez, <josevcm@gmail.com>

  NFC-LABORATORY is free software: you can redistribute it and/or modify
  it under the terms of the GNU General Public License as published by
  the Free Software Foundation, either version 3 of the License, or
  (at your option) any later version.

  NFC-LABORATORY is distributed in the hope that it will be useful,
  but WITHOUT ANY WARRANTY; without even the implied warranty of
  MERCHANTABILITY or FITNESS FOR A PARTICULAR PURPOSE. See the
  GNU General Public License for more details.

  You should have received a copy of the GNU General Public License
  along with NFC-LABORATORY. If not, see <http://www.gnu.org/licenses/>.

*/

#include <cmath>
#include <fstream>
#include <iostream>

#include <QDir>
#include <QLocale>
#include <QSslSocket>
#include <QStandardPaths>

#include <rt/Logger.h>
#include <rt/Executor.h>

#include <lab/tasks/FourierProcessTask.h>
#include <lab/tasks/LogicDecoderTask.h>
#include <lab/tasks/LogicDeviceTask.h>
#include <lab/tasks/RadioDecoderTask.h>
#include <lab/tasks/RadioDeviceTask.h>
#include <lab/tasks/SignalResamplingTask.h>
#include <lab/tasks/SignalStorageTask.h>
#include <lab/tasks/TraceStorageTask.h>

#include <styles/IconStyle.h>

#include <libusb.h>

#include "QtConfig.h"
#include "QtApplication.h"

rt::Logger *qlog = nullptr;

void messageOutput(QtMsgType type, const QMessageLogContext &context, const QString &msg)
{
   QByteArray localMsg = msg.toLocal8Bit();

   if (qlog)
   {
      switch (type)
      {
         case QtDebugMsg:
            qlog->debug(localMsg.constData());
            break;
         case QtInfoMsg:
            qlog->info(localMsg.constData());
            break;
         case QtWarningMsg:
            qlog->warn(localMsg.constData());
            break;
         case QtCriticalMsg:
            qlog->error(localMsg.constData());
            break;
         case QtFatalMsg:
            qlog->error(localMsg.constData());
            abort();
      }
   }
}

int startApp(int argc, char *argv[])
{
   rt::Logger *log = rt::Logger::getLogger("app.main", rt::Logger::INFO_LEVEL);

   log->info("***********************************************************************");
   log->info("NFC-SPY {}", {NFC_LAB_VERSION_STRING});
   log->info("***********************************************************************");

   if (argc > 1)
   {
      log->info("command line arguments:");

      for (int i = 1; i < argc; i++)
         log->info("\t{}", {argv[i]});
   }

   const libusb_version *lusbv = libusb_get_version();

   log->info("using usb library: {}.{}.{}", {lusbv->major, lusbv->minor, lusbv->micro});
   log->info("using ssl library: {}", {QSslSocket::sslLibraryBuildVersionString().toStdString()});
   log->info("using locale: {}", {QLocale().name().toStdString()});

   // override icons styles
   QtApplication::setStyle(new IconStyle());

   // configure application
   QtApplication::setApplicationName(NFC_LAB_APPLICATION_NAME);
   QtApplication::setApplicationVersion(NFC_LAB_VERSION_STRING);
   QtApplication::setOrganizationName(NFC_LAB_COMPANY_NAME);
   QtApplication::setOrganizationDomain(NFC_LAB_DOMAIN_NAME);

   // configure settings location and format
   QSettings::setDefaultFormat(QSettings::IniFormat);
   //   QSettings::setPath(QSettings::IniFormat, QSettings::UserScope, QStandardPaths::writableLocation(QStandardPaths::AppDataLocation));

   // configure loggers
   QSettings settings;

   settings.beginGroup("logger");

   for (const auto &key: settings.childKeys())
   {
      if (key == "root")
         rt::Logger::setRootLevel(settings.value(key).toString().toStdString());
      else
         rt::Logger::getLogger(key.toStdString())->setLevel(settings.value(key).toString().toStdString());
   }

   settings.endGroup();

   // create executor service
   rt::Executor executor(128, 10);

   executor.submit(lab::FourierProcessTask::construct()); // startup fourier transform
   executor.submit(lab::LogicDecoderTask::construct()); // startup logic decoder
   executor.submit(lab::LogicDeviceTask::construct()); // startup logic receiver
   executor.submit(lab::RadioDecoderTask::construct()); // startup radio decoder
   executor.submit(lab::RadioDeviceTask::construct()); // startup signal receiver
   executor.submit(lab::TraceStorageTask::construct()); // startup frame writer
   executor.submit(lab::SignalStorageTask::construct()); // startup signal reader
   executor.submit(lab::SignalResamplingTask::construct()); // startup signal resampling

   // initialize application
   QtApplication app(argc, argv);

   // start application
   return QtApplication::exec();
}

int main(int argc, char *argv[])
{
   // initialize logging system
#ifdef ENABLE_CONSOLE_LOGGING
   rt::Logger::init(std::cout);
#else

   QDir appPath(QStandardPaths::writableLocation(QStandardPaths::AppDataLocation) + "/" + NFC_LAB_COMPANY_NAME + "/" + NFC_LAB_APPLICATION_NAME);

   std::ofstream stream;

   if (appPath.mkpath("log"))
   {
      QString logFile = appPath.filePath(QString("log/") + NFC_LAB_APPLICATION_NAME + ".log");

      stream.open(logFile.toStdString(), std::ios::out | std::ios::app);

      if (stream.is_open())
      {
         rt::Logger::init(stream);
      }
      else
      {
         std::cerr << "unable to open log file: " << logFile.toStdString() << std::endl;

         rt::Logger::init(std::cout);
      }
   }
   else
   {
      std::cerr << "unable to create log path: " << appPath.absolutePath().toStdString() << std::endl;

      rt::Logger::init(std::cout);
   }
<<<<<<< HEAD
#else
   Logger::init(std::cout);
   Logger::setWriterLevel(rt::Logger::DEBUG_LEVEL);
=======
>>>>>>> 94db2a7d
#endif

   // create QT logger
   qlog = rt::Logger::getLogger("app.qt");

   // set logging handler for QT components
   qInstallMessageHandler(messageOutput);

   // start application!
   return startApp(argc, argv);
}<|MERGE_RESOLUTION|>--- conflicted
+++ resolved
@@ -179,12 +179,6 @@
 
       rt::Logger::init(std::cout);
    }
-<<<<<<< HEAD
-#else
-   Logger::init(std::cout);
-   Logger::setWriterLevel(rt::Logger::DEBUG_LEVEL);
-=======
->>>>>>> 94db2a7d
 #endif
 
    // create QT logger
